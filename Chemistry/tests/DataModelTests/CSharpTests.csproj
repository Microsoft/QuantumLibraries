﻿<Project Sdk="Microsoft.NET.Sdk">

  <PropertyGroup>
    <TargetFramework>netcoreapp2.0</TargetFramework>
    <PlatformTarget>x64</PlatformTarget>
    <IsPackable>false</IsPackable>
  </PropertyGroup>

  <ItemGroup>
    <Compile Remove="MagicTests\**" />
    <EmbeddedResource Remove="MagicTests\**" />
    <QsharpCompile Remove="MagicTests\**" />
  </ItemGroup>

  <ItemGroup>
    <Content Include="xunit.runner.json">
      <CopyToOutputDirectory>PreserveNewest</CopyToOutputDirectory>
    </Content>
  </ItemGroup>

  <ItemGroup>
    <PackageReference Include="Microsoft.NET.Test.Sdk" Version="15.7.2" />
<<<<<<< HEAD
    <PackageReference Include="Microsoft.Quantum.Development.Kit" Version="0.5.1903.2902" />
=======
    <PackageReference Include="Microsoft.Quantum.Development.Kit" Version="0.5.1904.1302" />
    <PackageReference Include="Microsoft.Quantum.Xunit" Version="0.5.1904.1302" />
>>>>>>> a62233f3
    <PackageReference Include="Newtonsoft.Json" Version="12.0.1" />
    <PackageReference Include="xunit" Version="2.3.1" />
    <PackageReference Include="xunit.runner.visualstudio" Version="2.3.1" />
    <DotNetCliToolReference Include="dotnet-xunit" Version="2.3.1" />
  </ItemGroup>

  <ItemGroup>
    <None Include="..\BroombridgeExamples\broombridge_v0.1.yaml" Link="Broombridge\broombridge_v0.1.yaml">
      <CopyToOutputDirectory>PreserveNewest</CopyToOutputDirectory>
    </None>
    <None Include="..\BroombridgeExamples\broombridge_v0.2.yaml" Link="Broombridge\broombridge_v0.2.yaml">
      <CopyToOutputDirectory>PreserveNewest</CopyToOutputDirectory>
    </None>
  </ItemGroup>

  <ItemGroup>
    <ProjectReference Include="..\..\src\Runtime\Runtime.csproj" />
    <ProjectReference Include="..\..\src\DataModel\DataModel.csproj" />
  </ItemGroup>
</Project><|MERGE_RESOLUTION|>--- conflicted
+++ resolved
@@ -20,12 +20,7 @@
 
   <ItemGroup>
     <PackageReference Include="Microsoft.NET.Test.Sdk" Version="15.7.2" />
-<<<<<<< HEAD
-    <PackageReference Include="Microsoft.Quantum.Development.Kit" Version="0.5.1903.2902" />
-=======
     <PackageReference Include="Microsoft.Quantum.Development.Kit" Version="0.5.1904.1302" />
-    <PackageReference Include="Microsoft.Quantum.Xunit" Version="0.5.1904.1302" />
->>>>>>> a62233f3
     <PackageReference Include="Newtonsoft.Json" Version="12.0.1" />
     <PackageReference Include="xunit" Version="2.3.1" />
     <PackageReference Include="xunit.runner.visualstudio" Version="2.3.1" />
