--- conflicted
+++ resolved
@@ -11,12 +11,7 @@
   </PropertyGroup>
 
   <ItemGroup>
-<<<<<<< HEAD
-    <PackageReference Include="Microsoft.Quantum.Development.Kit" Version="0.5.1903.2902" />
-=======
     <PackageReference Include="Microsoft.Quantum.Development.Kit" Version="0.5.1904.1302" />
-    <PackageReference Include="Microsoft.Quantum.Xunit" Version="0.5.1904.1302" />
->>>>>>> a62233f3
   </ItemGroup>
   
   <ItemGroup>
