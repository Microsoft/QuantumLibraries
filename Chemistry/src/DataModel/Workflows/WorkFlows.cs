﻿// Copyright (c) Microsoft Corporation. All rights reserved.
// Licensed under the MIT License.

using System.Linq;
using System.Collections.Generic;

using Microsoft.Quantum.Chemistry.Broombridge;
using Microsoft.Quantum.Chemistry.OrbitalIntegrals;
using Microsoft.Quantum.Chemistry.Fermion;
using Microsoft.Quantum.Chemistry.Pauli;
using Microsoft.Quantum.Chemistry.QSharpFormat;
using Microsoft.Quantum.Chemistry.Generic;

namespace Microsoft.Quantum.Chemistry
{
    public class Workflows
    {
        /// <summary>
        /// Sample implementation of end-to-end electronic structure problem simulation. 
        /// </summary>
        /// <param name="filename"></param>
        public static void SampleWorkflow(
            string filename,
            string wavefunctionLabel,
            IndexConvention indexConvention
            )
        {
            // Deserialize Broombridge from file.
            Data broombridge = Deserializers.DeserializeBroombridge(filename);

            // A single file can contain multiple problem descriptions. Let us pick the first one.
            Data.ProblemDescription problemData = broombridge.ProblemDescriptions.First();

            #region Create electronic structure Hamiltonian
            // Electronic structure Hamiltonians are usually represented compactly by orbital integrals. Let us construct
            // such a Hamiltonian from broombridge.
            OrbitalIntegralHamiltonian orbitalIntegralHamiltonian = problemData.OrbitalIntegralHamiltonian;

            // We can obtain the full fermion Hamiltonian from the more compact orbital integral representation.
            // This transformation requires us to pick a convention for converting a spin-orbital index to a single integer.
            // Let us pick one according to the formula `integer = 2 * orbitalIndex + spinIndex`.
            FermionHamiltonian fermionHamiltonian = orbitalIntegralHamiltonian.ToFermionHamiltonian(indexConvention);

            // We target a qubit quantum computer, which requires a Pauli representation of the fermion Hamiltonian.
            // A number of mappings from fermions to qubits are possible. Let us choose the Jordan-Wigner encoding.
            PauliHamiltonian pauliHamiltonian = fermionHamiltonian.ToPauliHamiltonian(QubitEncoding.JordanWigner);
            #endregion

            #region Create wavefunction Ansatzes
            // A list of trial wavefunctions can be provided in the Broombridge file. For instance, the wavefunction
            // may be a single-reference Hartree--Fock state, a multi-reference state, or a unitary coupled-cluster state.
            // In this case, Broombridge indexes the fermion operators with spin-orbitals instead of integers. 
            Dictionary<string, FermionWavefunction<SpinOrbital>> inputStates = problemData.Wavefunctions;

            // If no states are provided, use the Hartree--Fock state.
<<<<<<< HEAD
            // As fermion operators the fermion Hamiltonian are already indexed by, we now apply the desired
            // spin-orbital -> integer indexing convention.
            FermionWavefunction<int> inputState = inputStates[wavefunctionLabel].ToIndexing(indexConvention);
            
            //Data.State inputState = inputStates.Count() != 0
            //    ? inputStates[wavefunctionLabel] : fermionHamiltonian.GreedyStatePreparation(problemData.NElectrons);
=======
            InputState inputState = inputStates.Count() != 0
                ? inputStates[wavefunctionLabel] 
                : fermionHamiltonian.GreedyStatePreparation(problemData.NElectrons);
>>>>>>> 4e87bc18
            #endregion

            #region Pipe to QSharp and simulate
            // We now convert this Hamiltonian and a selected state to a format that than be passed onto the QSharp component
            // of the library that implements quantum simulation algorithms.
            var qSharpHamiltonian = pauliHamiltonian.ToQSharpFormat();
            var qSharpWavefunction = inputState.ToQSharpFormat();
            var qSharpData = QSharpFormat.Convert.ToQSharpFormat(qSharpHamiltonian, qSharpWavefunction);
            #endregion
        }
    }

    /// <summary>
    /// Configuration settings for modifying chemistry library behavior.
    /// </summary>
    public class Config
    {

        /// <summary>
        /// Construct default configuration.
        /// </summary>
        /// <returns>Default configuration class.</returns>
        public static Config Default()
        {
            return new Config();
        }

        /// <summary>
        /// Default configuration constructor;
        /// </summary>
        public Config()
        {
            UseIndexConvention = IndexConvention.UpDown;
            QubitEncoding UseQubitEncoding = QubitEncoding.JordanWigner;
            UseTruncationThreshold = 1e-8;
        }

        /// <summary>
        /// Choose indexing convention from spin-orbital index to an integer.
        /// </summary>
        public IndexConvention UseIndexConvention;

        /// <summary>
        /// Threshold below which to truncate Hamiltonian coefficients.
        /// </summary>
        public double UseTruncationThreshold;

        /// <summary>
        /// Chose mapping from fermions operators to Pauli operatos.
        /// </summary>
        public QubitEncoding UseQubitEncoding;
        
        

    }
        
}
 <|MERGE_RESOLUTION|>--- conflicted
+++ resolved
@@ -53,18 +53,13 @@
             Dictionary<string, FermionWavefunction<SpinOrbital>> inputStates = problemData.Wavefunctions;
 
             // If no states are provided, use the Hartree--Fock state.
-<<<<<<< HEAD
             // As fermion operators the fermion Hamiltonian are already indexed by, we now apply the desired
             // spin-orbital -> integer indexing convention.
             FermionWavefunction<int> inputState = inputStates[wavefunctionLabel].ToIndexing(indexConvention);
             
             //Data.State inputState = inputStates.Count() != 0
-            //    ? inputStates[wavefunctionLabel] : fermionHamiltonian.GreedyStatePreparation(problemData.NElectrons);
-=======
-            InputState inputState = inputStates.Count() != 0
-                ? inputStates[wavefunctionLabel] 
-                : fermionHamiltonian.GreedyStatePreparation(problemData.NElectrons);
->>>>>>> 4e87bc18
+            //    ? inputStates[wavefunctionLabel] 
+            //    : fermionHamiltonian.GreedyStatePreparation(problemData.NElectrons);
             #endregion
 
             #region Pipe to QSharp and simulate
