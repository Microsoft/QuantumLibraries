﻿<Project Sdk="Microsoft.NET.Sdk">
  <PropertyGroup>
    <TargetFramework>netstandard2.1</TargetFramework>
    <PlatformTarget>x64</PlatformTarget>
    <AssemblyName>Microsoft.Quantum.Chemistry.Jupyter</AssemblyName>
  </PropertyGroup>

  <PropertyGroup>
    <Authors>Microsoft</Authors>
    <Description>Microsoft's Quantum Chemistry Libraries Jupyter integration.</Description>
    <Copyright>© Microsoft Corporation. All rights reserved.</Copyright>
    <PackageReleaseNotes>See: https://docs.microsoft.com/en-us/quantum/relnotes/</PackageReleaseNotes>
    <PackageLicenseUrl>https://github.com/Microsoft/QuantumLibraries/raw/master/LICENSE.txt</PackageLicenseUrl>
    <PackageProjectUrl>https://github.com/Microsoft/QuantumLibraries/tree/master/Chemistry</PackageProjectUrl>
    <PackageIconUrl>https://secure.gravatar.com/avatar/bd1f02955b2853ba0a3b1cdc2434e8ec.png</PackageIconUrl>
    <PackageTags>Quantum Q# Qsharp Jupyter</PackageTags>
    <NoWarn>1591</NoWarn>
    <GenerateDocumentationFile>true</GenerateDocumentationFile>
    <PublishRepositoryUrl>true</PublishRepositoryUrl>
    <EmbedAllSources>true</EmbedAllSources>
    <IncludeSymbols>true</IncludeSymbols>
    <SymbolPackageFormat>snupkg</SymbolPackageFormat>
    <AllowedOutputExtensionsInPackageBuildOutputFolder>$(AllowedOutputExtensionsInPackageBuildOutputFolder);.pdb;.xml</AllowedOutputExtensionsInPackageBuildOutputFolder>
  </PropertyGroup>


  <ItemGroup>
    <PackageReference Include="Microsoft.Jupyter.Core" Version="1.2.20112" />
<<<<<<< HEAD
    <PackageReference Include="Microsoft.Quantum.Simulators" Version="0.10.1912.1206-beta" />
    <PackageReference Include="Microsoft.Quantum.IQSharp.Core" Version="0.10.1912.1206-beta" />
=======
    <PackageReference Include="Microsoft.Quantum.Simulators" Version="0.10.1912.1220-beta" />
    <PackageReference Include="Microsoft.Quantum.IQSharp.Core" Version="0.10.1912.1220-beta" />
>>>>>>> dce3686b
    <PackageReference Include="Newtonsoft.Json" Version="12.0.2" />
  </ItemGroup>


  <ItemGroup>
    <ProjectReference Include="..\DataModel\DataModel.csproj" />
    <ProjectReference Include="..\Runtime\Runtime.csproj" PrivateAssets="all" />
  </ItemGroup>

  <ItemGroup>
    <PackageReference Include="Microsoft.SourceLink.GitHub" Version="1.0.0-beta2-19351-01" PrivateAssets="All" />
  </ItemGroup>
</Project><|MERGE_RESOLUTION|>--- conflicted
+++ resolved
@@ -26,13 +26,8 @@
 
   <ItemGroup>
     <PackageReference Include="Microsoft.Jupyter.Core" Version="1.2.20112" />
-<<<<<<< HEAD
-    <PackageReference Include="Microsoft.Quantum.Simulators" Version="0.10.1912.1206-beta" />
-    <PackageReference Include="Microsoft.Quantum.IQSharp.Core" Version="0.10.1912.1206-beta" />
-=======
     <PackageReference Include="Microsoft.Quantum.Simulators" Version="0.10.1912.1220-beta" />
     <PackageReference Include="Microsoft.Quantum.IQSharp.Core" Version="0.10.1912.1220-beta" />
->>>>>>> dce3686b
     <PackageReference Include="Newtonsoft.Json" Version="12.0.2" />
   </ItemGroup>
 
