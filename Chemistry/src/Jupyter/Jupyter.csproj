--- conflicted
+++ resolved
@@ -25,17 +25,10 @@
 
 
   <ItemGroup>
-<<<<<<< HEAD
-    <PackageReference Include="Microsoft.Jupyter.Core" Version="1.1.12077" />
+    <PackageReference Include="Microsoft.Jupyter.Core" Version="1.2.20112" />
     <PackageReference Include="Microsoft.Quantum.Simulators" Version="0.10.1910.2301-alpha" />
-    <PackageReference Include="Microsoft.Quantum.IQSharp.Core" Version="0.9.1909.3002" />
-    <PackageReference Include="Newtonsoft.Json" Version="12.0.1" />
-=======
-    <PackageReference Include="Microsoft.Jupyter.Core" Version="1.2.20112" />
-    <PackageReference Include="Microsoft.Quantum.Simulators" Version="0.10.1910.1804-beta" />
     <PackageReference Include="Microsoft.Quantum.IQSharp.Core" Version="0.10.1910.1804-beta" />
     <PackageReference Include="Newtonsoft.Json" Version="12.0.2" />
->>>>>>> 61ae1300
   </ItemGroup>
 
 
