﻿<Project Sdk="Microsoft.NET.Sdk">
  <PropertyGroup>
    <TargetFramework>netstandard2.1</TargetFramework>
    <AssemblyName>Microsoft.Quantum.Numerics</AssemblyName>
    <PlatformTarget>x64</PlatformTarget>
  </PropertyGroup>

  <PropertyGroup>
    <NoWarn>0162</NoWarn>
    <RunQDocGen>True</RunQDocGen>
    <Authors>Microsoft</Authors>
    <Description>Microsoft's Quantum numerics libraries.</Description>
    <Copyright>© Microsoft Corporation. All rights reserved.</Copyright>
    <PackageReleaseNotes>See: https://docs.microsoft.com/en-us/quantum/relnotes/</PackageReleaseNotes>
    <PackageLicenseUrl>https://github.com/Microsoft/QuantumLibraries/raw/master/LICENSE.txt</PackageLicenseUrl>
    <PackageProjectUrl>https://github.com/Microsoft/QuantumLibraries</PackageProjectUrl>
    <PackageIconUrl>https://secure.gravatar.com/avatar/bd1f02955b2853ba0a3b1cdc2434e8ec.png</PackageIconUrl>
    <PackageTags>Quantum Q# Qsharp</PackageTags>
    <NoWarn>1591</NoWarn>
    <GenerateDocumentationFile>true</GenerateDocumentationFile>
    <PublishRepositoryUrl>true</PublishRepositoryUrl>
    <EmbedAllSources>true</EmbedAllSources>
    <IncludeSymbols>true</IncludeSymbols>
    <SymbolPackageFormat>snupkg</SymbolPackageFormat>
    <AllowedOutputExtensionsInPackageBuildOutputFolder>$(AllowedOutputExtensionsInPackageBuildOutputFolder);.pdb;.xml</AllowedOutputExtensionsInPackageBuildOutputFolder>
  </PropertyGroup>

  <ItemGroup>
    <ProjectReference Include="..\..\Standard\src\Standard.csproj" />
  </ItemGroup>

  <ItemGroup>
<<<<<<< HEAD
    <PackageReference Include="Microsoft.Quantum.Development.Kit" Version="0.10.1912.1220-beta" />
=======
    <PackageReference Include="Microsoft.Quantum.Development.Kit" Version="0.10.1912.501" />
>>>>>>> d746df20
  </ItemGroup>

  <ItemGroup>
    <PackageReference Include="Microsoft.SourceLink.GitHub" Version="1.0.0" PrivateAssets="All" />
  </ItemGroup>
</Project><|MERGE_RESOLUTION|>--- conflicted
+++ resolved
@@ -30,11 +30,7 @@
   </ItemGroup>
 
   <ItemGroup>
-<<<<<<< HEAD
     <PackageReference Include="Microsoft.Quantum.Development.Kit" Version="0.10.1912.1220-beta" />
-=======
-    <PackageReference Include="Microsoft.Quantum.Development.Kit" Version="0.10.1912.501" />
->>>>>>> d746df20
   </ItemGroup>
 
   <ItemGroup>
