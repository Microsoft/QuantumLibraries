--- conflicted
+++ resolved
@@ -42,11 +42,7 @@
     operation PrepareUniformSuperposition(nIndices: Int, indexRegister: LittleEndian)
     : Unit is Adj+Ctl {
         if (nIndices == 0) {
-<<<<<<< HEAD
-            fail "Cannot prepare uniform superposition over 0 state.";
-=======
             fail "Cannot prepare uniform superposition over 0 basis states.";
->>>>>>> 3ab32ab1
         } elif (nIndices == 1) {
             // Superposition over one state, so do nothing.
         } elif (nIndices == 2) {
