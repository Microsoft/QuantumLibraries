// Copyright (c) Microsoft Corporation. All rights reserved.
// Licensed under the MIT License.

namespace Microsoft.Quantum.Canon {
<<<<<<< HEAD
    open Microsoft.Quantum.Intrinsic;
=======
    open Microsoft.Quantum.Primitive;
    open Microsoft.Quantum.Arrays;
>>>>>>> c6dc3d0b

    /// # Summary
    /// Given a multi-qubit Pauli operator, applies the corresponding operation to
    /// a register.
    ///
    /// # Input
    /// ## pauli
    /// A multi-qubit Pauli operator represented as an array of single-qubit Pauli operators.
    /// ## target
    /// Register to apply the given Pauli operation on.
    ///
    /// # Remarks
    /// ## Example
    /// The following are equivalent:
    /// ```qsharp
    /// ApplyPauli([PauliY, PauliZ, PauliX], target);
    /// ```
    /// and
    /// ```qsharp
    /// Y(target[0]);
    /// Z(target[1]);
    /// X(target[2]);
    /// ```
    operation ApplyPauli (pauli : Pauli[], target : Qubit[]) : Unit
    {
        body (...)
        {
            for (idxPauli in IndexRange(pauli))
            {
                let P = pauli[idxPauli];
                let targ = target[idxPauli];
                
                if (P == PauliX)
                {
                    X(targ);
                }
                elif (P == PauliY)
                {
                    Y(targ);
                }
                elif (P == PauliZ)
                {
                    Z(targ);
                }
            }
        }
        
        adjoint invert;
        controlled distribute;
        controlled adjoint distribute;
    }
    
    
    
    
    /// # Summary
    /// Applies a Pauli operator on each qubit in an array if the corresponding
    /// bit of a Boolean array matches a given input.
    ///
    /// # Input
    /// ## pauli
    /// Pauli operator to apply to `qubits[idx]` where `bitsApply == bits[idx]`
    /// ## bitApply
    /// apply Pauli if bit is this value
    /// ## bits
    /// Boolean register specifying which corresponding qubit in `qubits` should be operated on
    /// ## qubits
    /// Quantum register on which to selectively apply the specified Pauli operator
    ///
    /// # Remarks
    /// The Boolean array and the quantum register must be of equal length.
    operation ApplyPauliFromBitString (pauli : Pauli, bitApply : Bool, bits : Bool[], qubits : Qubit[]) : Unit
    {
        body (...)
        {
            let nBits = Length(bits);
            
            //FailOn (nbits != Length(qubits), "Number of control bits must be equal to number of control qubits")
            for (idxBit in 0 .. nBits - 1)
            {
                if (bits[idxBit] == bitApply)
                {
                    ApplyPauli([pauli], [qubits[idxBit]]);
                }
            }
        }
        
        adjoint invert;
        controlled distribute;
        controlled adjoint distribute;
    }
    
    
    
    
    /// # Summary
    /// Given a single-qubit Pauli operator and the index of a qubit,
    /// returns a multi-qubit Pauli operator with the given single-qubit
    /// operator at that index and `PauliI` at every other index.
    ///
    /// # Input
    /// ## pauli
    /// A single-qubit Pauli operator to be placed at the given location.
    /// ## location
    /// An index such that `output[location] == pauli`, where `output` is
    /// the output of this function.
    /// ## n
    /// Length of the array to be returned.
    ///
    /// # Remarks
    /// ## Example
    /// To obtain the array `[PauliI, PauliI, PauliX, PauliI]`:
    /// ```qsharp
    /// EmbedPauli(PauliX, 2, 3);
    /// ```
    function EmbedPauli (pauli : Pauli, location : Int, n : Int) : Pauli[]
    {
        mutable pauliArray = new Pauli[n];
        
        for (index in 0 .. n - 1)
        {
            if (index == location)
            {
                set pauliArray[index] = pauli;
            }
            else
            {
                set pauliArray[index] = PauliI;
            }
        }
        
        return pauliArray;
    }
    
    
    // FIXME: Remove in favor of something that computes arbitrary
    //        weight Paulis.
    
    /// # Summary
    /// Returns an array of all weight-1 Pauli operators
    /// on a given number of qubits.
    ///
    /// # Input
    /// ## nQubits
    /// The number of qubits on which the returned Pauli operators
    /// are defined.
    ///
    /// # Output
    /// An array of multi-qubit Pauli operators, each of which is
    /// represented as an array with length `nQubits`.
    function WeightOnePaulis (nQubits : Int) : Pauli[][]
    {
        mutable paulis = new Pauli[][3 * nQubits];
        let pauliGroup = [PauliX, PauliY, PauliZ];
        
        for (idxQubit in 0 .. nQubits - 1) {
            for (idxPauli in IndexRange(pauliGroup)) {
                set paulis[idxQubit * Length(pauliGroup) + idxPauli] = EmbedPauli(pauliGroup[idxPauli], idxQubit, nQubits);
            }
        }
        
        return paulis;
    }

}

<|MERGE_RESOLUTION|>--- conflicted
+++ resolved
@@ -2,12 +2,8 @@
 // Licensed under the MIT License.
 
 namespace Microsoft.Quantum.Canon {
-<<<<<<< HEAD
     open Microsoft.Quantum.Intrinsic;
-=======
-    open Microsoft.Quantum.Primitive;
     open Microsoft.Quantum.Arrays;
->>>>>>> c6dc3d0b
 
     /// # Summary
     /// Given a multi-qubit Pauli operator, applies the corresponding operation to
