// Copyright (c) Microsoft Corporation. All rights reserved.
// Licensed under the MIT License.

namespace Microsoft.Quantum.Simulation {
    open Microsoft.Quantum.Canon;
    open Microsoft.Quantum.Arithmetic;
<<<<<<< HEAD
    open Microsoft.Quantum.Intrinsic;
    open Microsoft.Quantum.Extensions.Math;
=======
    open Microsoft.Quantum.Primitive;
>>>>>>> c6dc3d0b
    open Microsoft.Quantum.Arrays;

    // This library defines types for block-encoding an arbitrary operator.
    // General operations for performing block-encoding are provided,
    // together with operations for creating a quantum walk from This
    // block-encoding.

    /// # Summary
    /// Represents a unitary where an arbitrary operator of 
    /// interest is encoded in the top-left block.
	///
    /// That is, a `BlockEncoding` is a unitary $U$ where an arbitrary operator $H$ of 
    /// interest that acts on the system register `s` is encoded in the top-
    /// left block corresponding to auxiliary state $\ket{0}_a$. That is,
    ///
    /// $$
    /// \begin{align}
    /// (\bra{0}_a\otimes I_s)U(\ket{0}_a\otimes I_s) = H
    /// \end{align}
    /// $$.
    ///
    /// # Input
    /// ## First Parameter
    /// An array of qubits representing the auxiliary register acted on by $U$.
    /// The action of $U$ is only defined when this is $\ket{0}_a$.
    /// ## Second Parameter
    /// An array of qubits representing the system register acted on by $H$.
    ///
    /// # Output
    /// A unitary $U$ acting jointly on registers `a` and `s` that block-
    /// encodes $H$.
    newtype BlockEncoding = ((Qubit[], Qubit[]) => Unit : Adjoint, Controlled);

    /// # Summary
    /// Represents a `BlockEncoding` that is also a reflection.
    ///
    /// # Input
    /// ## First Parameter
    /// An array of qubits representing the auxiliary register acted on by $U$.
    /// The action of $U$ is only defined when this is $\ket{0}_a$.
    /// ## Second Parameter
    /// An array of qubits representing the system register acted on by $H$.
    ///
    /// # Output
    /// A unitary $U$ acting jointly on registers `a` and `s` that block-
    /// encodes $H$.
    ///
    /// # See Also
    /// - Microsoft.Quantum.Canon.BlockEncoding
    newtype BlockEncodingReflection = BlockEncoding;

    /// # Summary
	/// Represents a `BlockEncoding` that is controlled by a clock register.
	/// 
    /// That is, a `TimeDependentBlockEncoding` is a unitary $U$ controlled by a state 
    /// $\ket{k}_d$ in clock register `d` such that an arbitrary operator $H_k$ of 
    /// interest that acts on the system register `s` is encoded in the top-
    /// left block corresponding to auxiliary state $\ket{0}_a$. That is,
    ///
    /// $$
    /// \begin{align}
    /// (\bra{0}\_a\otimes I_{ds})U(\ket{0}\_a\otimes I_{ds}) = \sum_{k}\ket{k}\bra{k}\_d\otimes H_k.
    /// \end{align}
    /// $$.
    ///
    /// # Input
    /// ## First Parameter
    /// An array of qubits representing the time register that controls $H_k$.
    /// ## Second Parameter
    /// An array of qubits representing the auxiliary register acted on by $U$.
    /// The action of $U$ is only defined when this is $\ket{0}_a$.
    /// ## Third Parameter
    /// An array of qubits representing the system register acted on by $H$.
    ///
    /// # Output
    /// A unitary $U$ acting jointly on registers `d`, `a`, and `s` that block-
    /// encodes $H_k$.
    newtype TimeDependentBlockEncoding = ((Qubit[], Qubit[], Qubit[]) => Unit : Adjoint, Controlled);

    /// # Summary
	/// Converts a `BlockEncoding` into an equivalent `BLockEncodingReflection`.
	/// 
    /// That is, given a `BlockEncoding` unitary $U$ that encodes some
    /// operator $H$ of interest, converts it into a `BlockEncodingReflection` $U'$ that
    /// encodes the same operator, but also satisfies $U'^\dagger = U'$. 
    /// This increases the size of the auxiliary register of $U$ by one qubit.
    ///
    /// # Input
    /// ## blockEncoding
    /// A `BlockEncoding` unitary $U$ to be converted into a reflection.
    ///
    /// # Output
    /// A unitary $U'$ acting jointly on registers `a` and `s` that block-
    /// encodes $H$, and satisfies $U'^\dagger = U'$.
    ///
    /// # Remarks
    /// This increases the size of the auxiliary register of $U$ by one qubit.  
    ///
    /// # References
    /// - Hamiltonian Simulation by Qubitization
    ///   Guang Hao Low, Isaac L. Chuang
    ///   https://arxiv.org/abs/1610.06546
    ///
    /// # See Also
    /// - Microsoft.Quantum.Canon.BlockEncoding
    /// - Microsoft.Quantum.Canon.BlockEncodingReflection
    function BlockEncodingToReflection(blockEncoding: BlockEncoding) : BlockEncodingReflection
    {
        return BlockEncodingReflection(BlockEncoding(BlockEncodingToReflection_(blockEncoding, _, _)));
    }
    
    /// # Summary
    /// Implementation of `BlockEncodingToReflection`.
    operation BlockEncodingToReflection_(blockEncoding: BlockEncoding, auxiliary: Qubit[], system: Qubit[]) : Unit {
        body (...) {
            let prep = auxiliary[0];
            let blockEncodingAncilla = Rest(auxiliary);
            let op1 = Controlled blockEncoding!(_, (blockEncodingAncilla, system));
            let op0 = ApplyToEachCA(H,_);
            ApplyWithCA(op0, ApplyWithCA(op1, ApplyToEachCA(X,_), _), [prep]);
        }
        adjoint auto;
        controlled auto;
        adjoint controlled auto;
    }

    /// # Summary
	/// Converts a `BlockEncodingReflection` into a quantum walk.
	/// 
    /// That is, given a `BlockEncodingReflection` unitary $U$ 
    /// that encodes some operator $H$ of interest, converts it into a quantum walk
    /// $W$ containing the spectrum of $\pm e^{\pm i\sin^{-1}(H)}$.
    ///
    /// # Input
    /// ## blockEncodingReflection
    /// A `BlockEncodingReflection` unitary $U$ to be converted into a Quantum
    /// walk.
    ///
    /// # Output
    /// A quantum walk $W$ acting jointly on registers `a` and `s` that block-
    /// encodes $H$, and contains the spectrum of $\pm e^{\pm i\sin^{-1}(H)}$.
    ///
    /// # References
    /// - Hamiltonian Simulation by Qubitization
    ///   Guang Hao Low, Isaac L. Chuang
    ///   https://arxiv.org/abs/1610.06546
    ///
    /// # See Also
    /// - Microsoft.Quantum.Canon.BlockEncoding
    /// - Microsoft.Quantum.Canon.BlockEncodingReflection
    function QuantumWalkByQubitization(blockEncoding: BlockEncodingReflection) : ((Qubit[], Qubit[]) => Unit : Adjoint, Controlled) {
        return QuantumWalkByQubitization_(blockEncoding, _, _);
    }

    /// # Summary
    /// Implementation of `Qubitization`.
    operation QuantumWalkByQubitization_(blockEncoding: BlockEncodingReflection, auxiliary: Qubit[], system: Qubit[]) : Unit {    
        body (...){
            Exp([PauliI], -0.5 * Microsoft.Quantum.Extensions.Math.PI(), [system[0]]);
            RAll0(Microsoft.Quantum.Extensions.Math.PI(), auxiliary);
            // NB: We unwrap twice here, since BlockEncodingReflection wraps BlockEncoding.
            blockEncoding!!(auxiliary, system);    
        }
        adjoint auto;
        controlled auto;
        adjoint controlled auto;
    }

    /// # Summary
	/// Encodes an operator of interest into a `BlockEncoding`.
	/// 
    /// This constructs a `BlockEncoding` unitary $U=P\cdot V\cdot P^\dagger$ that encodes some
    /// operator $H=\sum_{j}|\alpha_j|U_j$ of interest that is a linear combination of
    /// unitaries. Typically, $P$ is a state preparation unitary such that
    /// $P\ket{0}\_a=\sum_j\sqrt{\alpha_j/\|\vec\alpha\|\_2}\ket{j}\_a$,
    /// and $V=\sum_{j}\ket{j}\bra{j}\_a\otimes U_j$.
    ///
    /// # Input
    /// ## statePreparation
    /// A unitary $P$ that prepares some target state.
    /// ## selector
    /// A unitary $V$ that encodes the component unitaries of $H$.
    ///
    /// # Output
    /// A unitary $U$ acting jointly on registers `a` and `s` that block-
    /// encodes $H$, and satisfies $U^\dagger = U$.
    ///
    /// # Remarks
    /// This `BlockEncoding` implementation gives it the properties of a 
    /// `BlockEncodingReflection`.
    ///
    /// # See Also
    /// - Microsoft.Quantum.Canon.BlockEncoding
    /// - Microsoft.Quantum.Canon.BlockEncodingReflection
    function BlockEncodingByLCU<'T,'S>(
        statePreparation: ('T => Unit : Adjoint, Controlled), 
        selector: (('T, 'S) => Unit : Adjoint, Controlled))
        : (('T, 'S) => Unit : Adjoint, Controlled) {
        return BlockEncodingByLCU_(statePreparation, selector, _, _);
    } 

    /// # Summary
    /// Implementation of `BlockEncodingByLCU`.
    operation BlockEncodingByLCU_<'T,'S>(
        statePreparation: ('T => Unit : Adjoint, Controlled), 
        selector: (('T, 'S) => Unit : Adjoint, Controlled),
        auxiliary: 'T, 
        system: 'S) 
        : Unit {
        body (...){
            ApplyWithCA(statePreparation, selector(_, system), auxiliary);
        }
        adjoint auto;
        controlled auto;
        adjoint controlled auto;
    }

    /// # Summary
	/// Encodes an operator of interest into a `BlockEncodingReflection`.
	/// 
    /// This constructs a `BlockEncodingReflection` unitary $U=P\cdot V\cdot P^\dagger$ that encodes some
    /// operator $H=\sum_{j}|\alpha_j|U_j$ of interest that is a linear combination of
    /// unitaries. Typically, $P$ is a state preparation unitary such that
    /// $P\ket{0}\_a\sum_j\sqrt{\alpha_j/\|\vec\alpha\|\_2}\ket{j}\_a$,
    /// and $V=\sum_{j}\ket{j}\bra{j}\_a\otimes U_j$.
    ///
    /// # Input
    /// ## statePreparation
    /// A unitary $P$ that prepares some target state.
    /// ## selector
    /// A unitary $V$ that encodes the component unitaries of $H$.
    ///
    /// # Output
    /// A unitary $U$ acting jointly on registers `a` and `s` that block-
    /// encodes $H$, and satisfies $U'^{-1} = U$.
    ///
    /// # Remarks
    /// This `BlockEncoding` implementation gives it the properties of a 
    /// `BlockEncodingReflection`.
    ///
    /// # See Also
    /// - Microsoft.Quantum.Canon.BlockEncoding
    /// - Microsoft.Quantum.Canon.BlockEncodingReflection
    function BlockEncodingReflectionByLCU(
        statePreparation: (Qubit[] => Unit : Adjoint, Controlled), 
        selector: ((Qubit[], Qubit[]) => Unit : Adjoint, Controlled)
        ) : BlockEncodingReflection {
        return BlockEncodingToReflection(BlockEncoding(BlockEncodingByLCU(statePreparation, selector)));
    }


    /// # Summary
    /// Conversion of ((BigEndian, Qubit[]) => () : Adjoint, Controlled) to BlockEncoding
    operation BlockEncodingFromBEandQubit_(
        op: ((BigEndian, Qubit[]) => Unit : Adjoint, Controlled), 
        auxiliary: Qubit[], 
        system: Qubit[])  : Unit
    {
        body (...) {
            op(BigEndian(auxiliary), system);
        }
        adjoint auto;
        controlled auto;
        adjoint controlled auto;
    }
        
}<|MERGE_RESOLUTION|>--- conflicted
+++ resolved
@@ -4,12 +4,7 @@
 namespace Microsoft.Quantum.Simulation {
     open Microsoft.Quantum.Canon;
     open Microsoft.Quantum.Arithmetic;
-<<<<<<< HEAD
     open Microsoft.Quantum.Intrinsic;
-    open Microsoft.Quantum.Extensions.Math;
-=======
-    open Microsoft.Quantum.Primitive;
->>>>>>> c6dc3d0b
     open Microsoft.Quantum.Arrays;
 
     // This library defines types for block-encoding an arbitrary operator.
