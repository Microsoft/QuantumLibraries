// Copyright (c) Microsoft Corporation. All rights reserved.
// Licensed under the MIT License.
namespace Microsoft.Quantum.Tests {
    open Microsoft.Quantum.Preparation;
    open Microsoft.Quantum.Arithmetic;
    open Microsoft.Quantum.Intrinsic;
    open Microsoft.Quantum.Canon;
    open Microsoft.Quantum.Convert;
    open Microsoft.Quantum.Math;
    open Microsoft.Quantum.Measurement;
    open Microsoft.Quantum.Arrays;

    // number of qubits, abs(amplitude), phase
    newtype StatePreparationTestCase = (Int, Double[], Double[]);


    operation StatePreparationPositiveCoefficientsTest () : Unit {

        let tolerance = 1E-09;
        mutable testCases = new StatePreparationTestCase[100];
        mutable nTests = 0;
        
        // Test positive coefficients.
        set testCases[nTests] = StatePreparationTestCase(1, [0.773761, 0.633478], [0.0, 0.0]);
        set nTests = nTests + 1;
        set testCases[nTests] = StatePreparationTestCase(2, [0.183017, 0.406973, 0.604925, 0.659502], [0.0, 0.0, 0.0, 0.0]);
        set nTests = nTests + 1;
        set testCases[nTests] = StatePreparationTestCase(3, [0.0986553, 0.359005, 0.465689, 0.467395, 0.419893, 0.118445, 0.461883, 0.149609], [0.0, 0.0, 0.0, 0.0, 0.0, 0.0, 0.0, 0.0]);
        set nTests = nTests + 1;
        set testCases[nTests] = StatePreparationTestCase(4, [0.271471, 0.0583654, 0.11639, 0.36112, 0.307383, 0.193371, 0.274151, 0.332542, 0.130172, 0.222546, 0.314879, 0.210704, 0.212429, 0.245518, 0.30666, 0.22773], [0.0, 0.0, 0.0, 0.0, 0.0, 0.0, 0.0, 0.0, 0.0, 0.0, 0.0, 0.0, 0.0, 0.0, 0.0, 0.0]);
        set nTests = nTests + 1;
        
        // Test negative coefficients. Should give same probabilities as positive coefficients.
        set testCases[nTests] = StatePreparationTestCase(1, [-0.773761, 0.633478], [0.0, 0.0]);
        set nTests = nTests + 1;
        set testCases[nTests] = StatePreparationTestCase(2, [0.183017, -0.406973, 0.604925, 0.659502], [0.0, 0.0, 0.0, 0.0]);
        set nTests = nTests + 1;
        set testCases[nTests] = StatePreparationTestCase(3, [0.0986553, -0.359005, 0.465689, -0.467395, 0.419893, 0.118445, -0.461883, 0.149609], [0.0, 0.0, 0.0, 0.0, 0.0, 0.0, 0.0, 0.0]);
        set nTests = nTests + 1;
        set testCases[nTests] = StatePreparationTestCase(4, [-0.271471, 0.0583654, 0.11639, 0.36112, -0.307383, 0.193371, -0.274151, 0.332542, 0.130172, 0.222546, 0.314879, -0.210704, 0.212429, 0.245518, -0.30666, -0.22773], [0.0, 0.0, 0.0, 0.0, 0.0, 0.0, 0.0, 0.0, 0.0, 0.0, 0.0, 0.0, 0.0, 0.0, 0.0, 0.0]);
        set nTests = nTests + 1;
        
        // Test unnormalized coefficients
        set testCases[nTests] = StatePreparationTestCase(3, [1.0986553, 0.359005, 0.465689, -0.467395, 0.419893, 0.118445, 0.461883, 0.149609], new Double[0]);
        set nTests = nTests + 1;
        
        // Test missing coefficients
        set testCases[nTests] = StatePreparationTestCase(3, [1.0986553, 0.359005, 0.465689, -0.467395, 0.419893, 0.118445], new Double[0]);
        set nTests = nTests + 1;
        
        // Loop over multiple qubit tests
        for (idxTest in 0 .. nTests - 1) {
            let (nQubits, coefficientsAmplitude, coefficientsPhase) = testCases[idxTest]!;
            let nCoefficients = Length(coefficientsAmplitude);
            
            // Test negative coefficients. Should give same results as positive coefficients.
            using (qubits = Qubit[nQubits]) {
                let qubitsLE = LittleEndian(qubits);
                let op = StatePreparationPositiveCoefficients(coefficientsAmplitude);
                op(qubitsLE);
                let normalizedCoefficients = PNormalized(2.0, coefficientsAmplitude);
                
                for (idxCoeff in 0 .. nCoefficients - 1) {
                    let amp = normalizedCoefficients[idxCoeff];
                    let prob = amp * amp;
                    AssertProbInt(idxCoeff, prob, qubitsLE, tolerance);
                }
                
                ResetAll(qubits);
            }
        }
    }
    
    
    // Test phase factor on 1-qubit uniform superposition.
    operation StatePreparationComplexCoefficientsQubitPhaseTest () : Unit {
        
        let tolerance = 1E-09;
        mutable testCases = new StatePreparationTestCase[10];
        mutable nTests = 0;
        
        // Test phase factor on uniform superposition.
        set testCases[nTests] = StatePreparationTestCase(1, [1.0, 1.0], [0.01, -0.01]);
        set nTests = nTests + 1;
        set testCases[nTests] = StatePreparationTestCase(1, [1.0, 1.0], [0.01, -0.05]);
        set nTests = nTests + 1;
        
        // Loop over tests
        for (idxTest in 0 .. nTests - 1) {
            let (nQubits, coefficientsAmplitude, coefficientsPhase) = testCases[idxTest]!;
            Message($"Test case {idxTest}");
            let nCoefficients = Length(coefficientsAmplitude);
            
            using (qubits = Qubit[nQubits]) {
                let qubitsLE = LittleEndian(qubits);
                mutable coefficients = new ComplexPolar[nCoefficients];
                mutable coefficientsPositive = new Double[nCoefficients];
                
                for (idxCoeff in 0 .. nCoefficients - 1) {
                    set coefficients[idxCoeff] = ComplexPolar(coefficientsAmplitude[idxCoeff], coefficientsPhase[idxCoeff]);
                    set coefficientsPositive[idxCoeff] = coefficientsAmplitude[idxCoeff];
                }
                
                let normalizedCoefficients = PNormalized(2.0, coefficientsAmplitude);
                
                // Test phase factor on uniform superposition
                let phase = 0.5 * (coefficientsPhase[0] - coefficientsPhase[1]);
                let amp = normalizedCoefficients[0];
                let prob = amp * amp;
                let op = StatePreparationComplexCoefficients(coefficients);
                op(qubitsLE);
                AssertProbInt(0, prob, qubitsLE, tolerance);
                AssertProbInt(1, prob, qubitsLE, tolerance);
                AssertPhase(phase, (qubitsLE!)[0], tolerance);
                ResetAll(qubits);
            }
        }
    }
    
    
    // Test probabilities and phases factor of multi-qubit uniform superposition.
    operation StatePreparationComplexCoefficientsMultiQubitPhaseTest () : Unit {
        
        let tolerance = 1E-09;
        mutable testCases = new StatePreparationTestCase[10];
        mutable nTests = 0;
        
        // Test probability and phases of uniform superposition.
        set testCases[nTests] = StatePreparationTestCase(1, [1.0, 1.0], [0.01, -0.01]);
        set nTests = nTests + 1;
        set testCases[nTests] = StatePreparationTestCase(3, [1.0, 1.0, 1.0, 1.0, 1.0, 1.0, 1.0, 1.0], [0.0, 0.0, 0.0, 0.0, 0.0, 0.0, 0.0, 0.0]);
        set nTests = nTests + 1;
        set testCases[nTests] = StatePreparationTestCase(3, [1.0, 1.0, 1.0, 1.0, 1.0, 1.0, 1.0, 1.0], ConstantArray(8, PI()));
        set nTests = nTests + 1;
        set testCases[nTests] = StatePreparationTestCase(3, [1.0, 1.0, 1.0, 1.0, 1.0, 1.0, 1.0, 1.0], [0.0, 0.0, 0.0, 0.0, 0.0, 0.0, 0.0, 0.01]);
        set nTests = nTests + 1;
        set testCases[nTests] = StatePreparationTestCase(3, [1.0, 1.0, 1.0, 1.0, 1.0, 1.0, 1.0, 1.0], [1.0986553, 0.359005, 0.465689, -0.467395, 0.419893, 0.118445, 0.461883, 0.149609]);
        set nTests = nTests + 1;
        
        // Loop over tests
        for (idxTest in 0 .. nTests - 1) {
            let (nQubits, coefficientsAmplitude, coefficientsPhase) = testCases[idxTest]!;
            Message($"Test case {idxTest}");
            let nCoefficients = Length(coefficientsAmplitude);
            
            using (qubits = Qubit[nQubits]) {
                let qubitsLE = LittleEndian(qubits);
                mutable coefficients = new ComplexPolar[nCoefficients];
                mutable coefficientsPositive = new Double[nCoefficients];
                
                for (idxCoeff in 0 .. nCoefficients - 1) {
                    set coefficients[idxCoeff] = ComplexPolar(coefficientsAmplitude[idxCoeff], coefficientsPhase[idxCoeff]);
                    set coefficientsPositive[idxCoeff] = coefficientsAmplitude[idxCoeff];
                }
                
                let normalizedCoefficients = PNormalized(2.0, coefficientsAmplitude);
                
                // Test probability and phases of uniform superposition
                let op = StatePreparationComplexCoefficients(coefficients);
                
                using (control = Qubit[1]) {
                    
                    // Test probability
                    H(control[0]);
                    Controlled op(control, qubitsLE);
                    X(control[0]);
                    Controlled (ApplyToEachCA(H, _))(control, qubitsLE!);
                    X(control[0]);
                    
                    for (idxCoeff in 0 .. nCoefficients - 1) {
                        let amp = normalizedCoefficients[idxCoeff];
                        let prob = amp * amp;
                        AssertProbInt(idxCoeff, prob, qubitsLE, tolerance);
                    }
                    
                    ResetAll(control);
                    ResetAll(qubits);
                    
                    //Test phase
                    for (repeats in 0 .. nCoefficients / 2) {
                        H(control[0]);
                        Controlled op(control, qubitsLE);
                        X(control[0]);
                        Controlled (ApplyToEachCA(H, _))(control, qubitsLE!);
                        X(control[0]);
                        let indexMeasuredInteger = MeasureInteger(qubitsLE);
                        let phase = coefficientsPhase[indexMeasuredInteger];
                        Message($"StatePreparationComplexCoefficientsTest: expected phase = {phase}.");
                        AssertPhase(-0.5 * phase, control[0], tolerance);
                        ResetAll(control);
                        ResetAll(qubits);
                    }
                }
            }
        }
    }
    
    
    // Test probabilities and phases of arbitrary multi-qubit superposition.
    operation StatePreparationComplexCoefficientsArbitraryMultiQubitPhaseTest () : Unit {
        
        let tolerance = 1E-09;
        mutable testCases = new StatePreparationTestCase[10];
        mutable nTests = 0;
        set testCases[nTests] = StatePreparationTestCase(1, [1.0986553, 0.359005], [0.419893, 0.118445]);
        set nTests = nTests + 1;
        set testCases[nTests] = StatePreparationTestCase(2, [1.0986553, 0.359005, -0.123, 9.238], [0.419893, 0.118445, -0.467395, 0.419893]);
        set nTests = nTests + 1;
        set testCases[nTests] = StatePreparationTestCase(3, [1.0986553, 0.359005, 0.465689, 0.467395, 0.419893, 0.118445, 0.123, 9.238], [1.0986553, 0.359005, 0.465689, -0.467395, 0.419893, 0.118445, 0.461883, 0.149609]);
        set nTests = nTests + 1;
        
        // Loop over tests
        for (idxTest in 0 .. nTests - 1) {
            let (nQubits, coefficientsAmplitude, coefficientsPhase) = testCases[idxTest]!;
            Message($"Test case {idxTest}");
            let nCoefficients = Length(coefficientsAmplitude);
            
            using (qubits = Qubit[nQubits]) {
                let qubitsLE = LittleEndian(qubits);
                mutable coefficients = new ComplexPolar[nCoefficients];
                mutable coefficientsPositive = new Double[nCoefficients];
                
                for (idxCoeff in 0 .. nCoefficients - 1) {
                    set coefficients[idxCoeff] = ComplexPolar(coefficientsAmplitude[idxCoeff], coefficientsPhase[idxCoeff]);
                    set coefficientsPositive[idxCoeff] = coefficientsAmplitude[idxCoeff];
                }
                
                let normalizedCoefficients = PNormalized(2.0, coefficientsAmplitude);
                
                // Test probability and phases of arbitrary superposition
                let opComplex = StatePreparationComplexCoefficients(coefficients);
                let opReal = StatePreparationPositiveCoefficients(coefficientsPositive);
                
                using (control = Qubit[1]) {
                    
                    // Test probability
                    H(control[0]);
                    Controlled opComplex(control, qubitsLE);
                    X(control[0]);
                    Controlled opReal(control, qubitsLE);
                    X(control[0]);
                    
                    for (idxCoeff in 0 .. nCoefficients - 1) {
                        let amp = normalizedCoefficients[idxCoeff];
                        let prob = amp * amp;
                        AssertProbInt(idxCoeff, prob, qubitsLE, tolerance);
                    }
                    
                    ResetAll(control);
                    ResetAll(qubits);
                    
                    // Test phase
                    for (repeats in 0 .. nCoefficients / 2) {
                        H(control[0]);
                        Controlled opComplex(control, qubitsLE);
                        X(control[0]);
                        Controlled opReal(control, qubitsLE);
                        X(control[0]);
                        let indexMeasuredInteger = MeasureInteger(qubitsLE);
                        let phase = coefficientsPhase[indexMeasuredInteger];
                        Message($"StatePreparationComplexCoefficientsTest: expected phase = {phase}.");
                        AssertPhase(-0.5 * phase, control[0], tolerance);
                        ResetAll(control);
                        ResetAll(qubits);
                    }
                }
            }
        }
    }

<<<<<<< HEAD
=======
    operation PrepareUniformSuperpositionTest() : Unit {
        body (...) {
            let nQubits = 5;
            using(qubits = Qubit[nQubits]) {
                for(nIndices in 1..2^nQubits)
                {
                    Message($"Testing nIndices {nIndices} on {nQubits} qubits");
                    PrepareUniformSuperposition(nIndices, BigEndian(qubits));
                
                    ApplyToEachCA(H,qubits);

                    using(flag = Qubit[1])
                    {
                        (ControlledOnInt(0, X))(qubits, flag[0]);
                        AssertProb([PauliZ], flag, One, IntAsDouble(nIndices)/IntAsDouble(2^nQubits), "", 1e-10);
                        (ControlledOnInt(0, X))(qubits, flag[0]);
                        ApplyToEachCA(H,qubits);

                        let measuredInt = MeasureIntegerBE(BigEndian(qubits));

                        if(measuredInt >= nIndices){
                            fail $"Measured integer {measuredInt} which is bigger than expected of number state {nIndices}.";
                        }

                        ResetAll(flag);
                    }
                    ResetAll(qubits);
                }
            }
        }
    }
>>>>>>> 0f28e347

}

<|MERGE_RESOLUTION|>--- conflicted
+++ resolved
@@ -268,40 +268,5 @@
         }
     }
 
-<<<<<<< HEAD
-=======
-    operation PrepareUniformSuperpositionTest() : Unit {
-        body (...) {
-            let nQubits = 5;
-            using(qubits = Qubit[nQubits]) {
-                for(nIndices in 1..2^nQubits)
-                {
-                    Message($"Testing nIndices {nIndices} on {nQubits} qubits");
-                    PrepareUniformSuperposition(nIndices, BigEndian(qubits));
-                
-                    ApplyToEachCA(H,qubits);
-
-                    using(flag = Qubit[1])
-                    {
-                        (ControlledOnInt(0, X))(qubits, flag[0]);
-                        AssertProb([PauliZ], flag, One, IntAsDouble(nIndices)/IntAsDouble(2^nQubits), "", 1e-10);
-                        (ControlledOnInt(0, X))(qubits, flag[0]);
-                        ApplyToEachCA(H,qubits);
-
-                        let measuredInt = MeasureIntegerBE(BigEndian(qubits));
-
-                        if(measuredInt >= nIndices){
-                            fail $"Measured integer {measuredInt} which is bigger than expected of number state {nIndices}.";
-                        }
-
-                        ResetAll(flag);
-                    }
-                    ResetAll(qubits);
-                }
-            }
-        }
-    }
->>>>>>> 0f28e347
-
 }
 
