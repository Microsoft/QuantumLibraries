--- conflicted
+++ resolved
@@ -1,14 +1,3 @@
-<<<<<<< HEAD
-//namespace Microsoft.Quantum.Canon
-
-// TODO: move out somewhere, this is generically useful.
-operation PrepareEntangledState(left : Qubit[], right : Qubit[]) : () {
-    Body {
-        if (Length(left) != Length(right)) {
-            fail "Left and right registers must be the same length."
-        }
-        // TODO: assert both registers are in computational basis.
-=======
 namespace Microsoft.Quantum.Canon {
     open Microsoft.Quantum.Primitive
 
@@ -19,7 +8,6 @@
                 fail "Left and right registers must be the same length."
             }
             // TODO: assert both registers are in computational basis.
->>>>>>> 9e39ec36
 
             for (idxQubit in 0..Length(left) - 1) {
                 H(left[idxQubit])
