<<<<<<< HEAD
﻿//namespace Microsoft.Quantum.Canon

=======
﻿namespace Microsoft.Quantum.Canon {
>>>>>>> 9e39ec36

    operation With(outerOperation : (Qubit[] => ():Adjoint), innerOperation : (Qubit[] => ()), target : Qubit[])  : ()
    {
        Body {  
            outerOperation(target)
            innerOperation(target)
            (Adjoint(outerOperation))(target)
        }
    }



    operation WithA(outerOperation : (Qubit[] => ():Adjoint), innerOperation : (Qubit[] => ():Adjoint), target : Qubit[])  : ()
    {
        Body {  
            outerOperation(target)
            innerOperation(target)
            (Adjoint(outerOperation))(target)
        }

        Adjoint auto
    }


    operation WithC(outerOperation : (Qubit[] => ():Adjoint), innerOperation : (Qubit[] => ():Controlled), target : Qubit[])  : ()
    {
        Body {  
            outerOperation(target)
            innerOperation(target)
            (Adjoint(outerOperation))(target)
        }

        Controlled(controlRegister) {
            outerOperation(target)
            (Controlled(innerOperation))(controlRegister, target)
            (Adjoint(outerOperation))(target)
        }
    }

    operation WithAC(outerOperation : (Qubit[] => ():Adjoint), innerOperation : (Qubit[] => ():Adjoint,Controlled), target : Qubit[])  : ()
    {
        Body {  
            outerOperation(target)
            innerOperation(target)
            (Adjoint(outerOperation))(target)
        }

        Adjoint auto
        Controlled(controlRegister) {
            outerOperation(target)
            (Controlled(innerOperation))(controlRegister, target)
            (Adjoint(outerOperation))(target)
        }
        Controlled Adjoint auto
    }

    // TODO: move single-qubit version to With.qb along with arrays.
    operation With1C(outerOperation : (Qubit => ():Adjoint), innerOperation : (Qubit => ():Controlled), target : Qubit)  : ()
    {
        Body {  
            outerOperation(target)
            innerOperation(target)
            (Adjoint(outerOperation))(target)
        }

        Controlled(controlRegister) {
            outerOperation(target)
            (Controlled(innerOperation))(controlRegister, target)
            (Adjoint(outerOperation))(target)
        }
    }

}<|MERGE_RESOLUTION|>--- conflicted
+++ resolved
@@ -1,9 +1,4 @@
-<<<<<<< HEAD
-﻿//namespace Microsoft.Quantum.Canon
-
-=======
 ﻿namespace Microsoft.Quantum.Canon {
->>>>>>> 9e39ec36
 
     operation With(outerOperation : (Qubit[] => ():Adjoint), innerOperation : (Qubit[] => ()), target : Qubit[])  : ()
     {
