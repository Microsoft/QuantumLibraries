--- conflicted
+++ resolved
@@ -1,14 +1,4 @@
 namespace Microsoft.Quantum.Canon {
-<<<<<<< HEAD
-
-/// <summary>
-///     Returns the constant π.
-/// </summary>
-function Pi() : Double {
-	return 3.141592653589793238462643383280
-}
-
-=======
 
 	/// <summary>
 	///     Returns the constant π.
@@ -17,5 +7,4 @@
 		return 3.141592653589793238462643383280
 	}
 
->>>>>>> 44394093
 }